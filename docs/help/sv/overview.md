<<<<<<< HEAD
# Välkommen till träningshanteringen
=======
# Välkommen hit!
>>>>>>> 364e2145

Glöm komplicerade system och pappersarbete. Här får du en enkel och smidig lösning för att organisera träningar – så att du kan fokusera på det som verkligen betyder något.

## Vad får du ut av det?

### Som deltagare:
- **Enkelt att komma med**: Anmäl dig till träningar på några sekunder
- **Klippkort som fungerar**: Använd dina kort för att delta i träningar
- **Markera närvaro enkelt**: Klicka och klart – inget krångel
- **Allt på ett ställe**: Se dina anmälningar och närvaro direkt

### Som administratör:
- **Hantera användare enkelt**: Skapa och uppdatera konton utan problem
- **Organisera träningar smidigt**: Skapa, ändra och planera aktiviteter
- **Dela ut klippkort**: Hantera kort för alla användare
- **Följ vad som händer**: Se statistik och rapporter

## Så här fungerar det

Det är enkelt! Vi har tre huvuddelar:

1. **Användare** - Deltagare som vill komma med på träningar
2. **Träningar** - Kurser och aktiviteter som användare kan delta i
3. **Klippkort** - Det som används för att delta i träningar

## Teknisk grund

- **Fungerar överallt**: Öppna i vilken webbläsare som helst
- **Uppdateras direkt**: Ändringar syns direkt utan att ladda om
- **Säkert**: All information sparas säkert
- **Växer med dig**: Fungerar lika bra för små som stora grupper

## Kom igång

Utforska hjälpsektionerna för att lära dig hur du använder plattformen på bästa sätt. Varje sektion har tydliga instruktioner och tips så att du får ut mesta möjliga av din tid.<|MERGE_RESOLUTION|>--- conflicted
+++ resolved
@@ -1,8 +1,4 @@
-<<<<<<< HEAD
-# Välkommen till träningshanteringen
-=======
 # Välkommen hit!
->>>>>>> 364e2145
 
 Glöm komplicerade system och pappersarbete. Här får du en enkel och smidig lösning för att organisera träningar – så att du kan fokusera på det som verkligen betyder något.
 
